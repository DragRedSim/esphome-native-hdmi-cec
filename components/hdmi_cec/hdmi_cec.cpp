--- conflicted
+++ resolved
@@ -94,12 +94,8 @@
 
     if (frame->size() == 1) {
       // don't process pings. they're already dealt with by the acknowledgement mechanism
-<<<<<<< HEAD
-      ESP_LOGD(TAG, "ping received: 0x%01X -> 0x%01X", src_addr, dest_addr);
+      ESP_LOGV(TAG, "ping received: 0x%01X -> 0x%01X", src_addr, dest_addr);
       frames_bucket_.push_back(frame);
-=======
-      ESP_LOGV(TAG, "ping received: 0x%01X -> 0x%01X", src_addr, dest_addr);
->>>>>>> eef90763
       continue;
     }
 
