--- conflicted
+++ resolved
@@ -28,7 +28,6 @@
 // Therefor, 'OUTPUT' will be used only to write '0': For writing a '1' the mode is switched to 'INPUT | PULLUP'.
 // That allows to safely check for cec bus conflicts on writing '1' (avoid short-circuit with other bus initiators).
 
-<<<<<<< HEAD
 Frame::Frame(uint8_t initiator_addr, uint8_t target_addr, const std::vector<uint8_t> &payload)
     : std::vector<uint8_t>(1 + payload.size(), (uint8_t) (0)) {
   this->at(0) = ((initiator_addr & 0xf) << 4) | (target_addr & 0xf);
@@ -39,21 +38,11 @@
   std::string result;
   char part_buffer[3];
   for (auto it = this->cbegin(); it != this->cend(); it++) {
-=======
-std::string bytes_to_string(const Frame *bytes) {
-  std::string result;
-  char part_buffer[3];
-  for (auto it = bytes->begin(); it != bytes->end(); it++) {
->>>>>>> 74045846
     uint8_t byte_value = *it;
     sprintf(part_buffer, "%02X", byte_value);
     result += part_buffer;
 
-<<<<<<< HEAD
     if (it != (this->end() - 1)) {
-=======
-    if (it != (bytes->end() - 1)) {
->>>>>>> 74045846
       result += ":";
     }
   }
@@ -90,19 +79,10 @@
 }
 
 void HDMICEC::loop() {
-<<<<<<< HEAD
-  while(!recv_queue_.empty()) {
-    auto frame = recv_queue_.front();
-    recv_queue_.pop();
-
-    uint8_t src_addr = frame.initiator_addr();
-    uint8_t dest_addr = frame.destination_addr();
-=======
   while (const Frame *frame = frames_queue_.front()) {
     uint8_t header = frame->front();
     uint8_t src_addr = ((header & 0xF0) >> 4);
     uint8_t dest_addr = (header & 0x0F);
->>>>>>> 74045846
 
     if (!promiscuous_mode_ && (dest_addr != 0x0F) && (dest_addr != address_)) {
       // ignore frames not meant for us, recycle frame buffer
@@ -117,7 +97,7 @@
       continue;
     }
 
-    ESP_LOGD(TAG, "[received] %s", frame.to_string().c_str());
+    ESP_LOGD(TAG, "[received] %s", frame->to_string().c_str());
 
     std::vector<uint8_t> data(frame->begin() + 1, frame->end());
 
@@ -244,16 +224,8 @@
   bool is_broadcast = (destination == 0xF);
 
   // prepare the bytes to send
-<<<<<<< HEAD
   Frame frame(source, destination, data_bytes);
   ESP_LOGD(TAG, "[sending] %s", frame.to_string().c_str());
-=======
-  uint8_t header = (((source & 0x0F) << 4) | (destination & 0x0F));
-  Frame frame = { header };
-  frame.insert(frame.end(), data_bytes.begin(), data_bytes.end());
-  std::string bytes_to_send = bytes_to_string(&frame);
-  ESP_LOGD(TAG, "sending frame: %s", bytes_to_send.c_str());
->>>>>>> 74045846
 
   {
     LockGuard send_lock(send_mutex_);
@@ -289,13 +261,8 @@
   return false;
 }
 
-<<<<<<< HEAD
 SendResult IRAM_ATTR HDMICEC::send_frame_(const Frame &frame, bool is_broadcast) {
-  InterruptLock interrupt_lock;
-=======
-SendResult IRAM_ATTR HDMICEC::send_frame_(const std::vector<uint8_t> &frame, bool is_broadcast) {
   pin_->detach_interrupt();  // do NOT listen for pin changes while sending
->>>>>>> 74045846
   auto result = SendResult::Success;
 
   bool success = send_start_bit_();
