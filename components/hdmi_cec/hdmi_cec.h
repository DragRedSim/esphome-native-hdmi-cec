#pragma once

#include <array>
#include <vector>
#include <atomic>

#include "esphome/core/component.h"
#include "esphome/core/hal.h"
#include "esphome/core/automation.h"

namespace esphome {
namespace hdmi_cec {

<<<<<<< HEAD
class Frame : public std::vector<uint8_t> {
 public:
  Frame() = default;
  Frame(uint8_t initiator_addr, uint8_t target_addr, const std::vector<uint8_t> &payload);
  uint8_t initiator_addr() const { return (this->at(0) >> 4) & 0xf; }
  uint8_t destination_addr() const { return this->at(0) & 0xf; }
  uint8_t opcode() const { return (this->size() >= 2) ? this->at(1) : 0; }
  bool is_broadcast() const { return this->destination_addr() == 0xf; }
  std::string to_string() const;
  constexpr static int MAX_LENGTH = 16;  // from HDMI CEC standard 1.4
};
=======
using Frame = std::vector<uint8_t>;
constexpr static int MAX_FRAME_SIZE = 16;  // according to hdmi cec standard
std::string bytes_to_string(const Frame *bytes);
>>>>>>> 74045846

enum class ReceiverState : uint8_t {
  Idle = 0,
  ReceivingByte = 2,
  WaitingForEOM = 3,
  WaitingForAck = 4,
  WaitingForEOMAck = 5,
};

enum class SendResult : uint8_t {
  Success = 0,
  BusCollision = 1,
  NoAck = 2,
};

/*
* The FrameRingBuffer is a container for Frames to queue data in a consumer-producer
* application. The use of std::Atomics allows safe multi-thread operation when used with
* a single producer and single consumer thread, where each Atomic index is updated
* by one thread only.
* After initialization, it operates without dynamic memmory allocation.
* This allows the gpio isr to safely and efficiently pick-up and pass Frames.
* Due to its fixed memory size, it might return NULL pointers in case the buffer is full or empty.
*/
template <unsigned int SIZE>
class FrameRingBuffer {
  public:
  FrameRingBuffer()
  : front_inx_{0}
  , back_inx_{0}
  , store_{} {
    for (auto& t : store_) {
      t = new Frame;
      t->reserve(MAX_FRAME_SIZE);
    }
  }
  ~FrameRingBuffer() {
    for (auto& t : store_) {
      delete t;
    }
  }
  // 'front' is used to access data, use that, and recycle its memory space for later use.
  Frame* front() const { return is_empty() ? nullptr : store_[front_inx_]; }
  void push_front() { cyclic_incr(front_inx_); }
  // 'back' is used to fetch a free Frame, fill with data, and queue for later pick-up
  Frame* back() const { return is_full() ? nullptr : (store_[back_inx_]->clear(), store_[back_inx_]); }
  void push_back() { cyclic_incr(back_inx_); }
  bool is_empty() const {return count() == 0;}
  bool is_full() const {return count() == SIZE;}  // using safe wrap-around of unsignd int
  void reset() {front_inx_ = 0; back_inx_ = 0;}

  protected:
  using Index = std::atomic<unsigned int>;
  // this simple increment scheme is sufficiently 'atomic' if the front and back are each used by
  // one thread only. (So, at most one reader thread and one writer thread in the application.)
  int count() const {int n = (int)(back_inx_ - front_inx_); if (n < 0) n += SIZE + 1; return n;}
  void cyclic_incr(Index &inx) { inx = (inx == SIZE) ? 0 : (inx + 1); }
  Index front_inx_;  // ranging 0 .. SIZE
  Index back_inx_;   // ranging 0 .. SIZE
  // if front_inx_ == back_inx_ the store is empty, so it can hold at most SIZE elements
  std::array<Frame*, SIZE + 1> store_;
};

class MessageTrigger;

class HDMICEC : public Component {
public:
  void set_pin(InternalGPIOPin *pin) { pin_ = pin; }
  void set_address(uint8_t address) { address_ = address; }
  uint8_t address() { return address_; }
  void set_physical_address(uint16_t physical_address) { physical_address_ = physical_address; }
  void set_promiscuous_mode(bool promiscuous_mode) { promiscuous_mode_ = promiscuous_mode; }
  void set_monitor_mode(bool monitor_mode) { monitor_mode_ = monitor_mode; }
  void set_osd_name_bytes(const std::vector<uint8_t> &osd_name_bytes) { osd_name_bytes_ = osd_name_bytes; }
  void add_message_trigger(MessageTrigger *trigger) { message_triggers_.push_back(trigger); }

  bool send(uint8_t source, uint8_t destination, const std::vector<uint8_t> &data_bytes);

  // Component overrides
  float get_setup_priority() { return esphome::setup_priority::HARDWARE; }
  void setup() override;
  void dump_config() override;
  void loop() override;

protected:
  static void gpio_intr_(HDMICEC *self);
  static void reset_state_variables_(HDMICEC *self);
  void try_builtin_handler_(uint8_t source, uint8_t destination, const std::vector<uint8_t> &data);
  SendResult send_frame_(const Frame &frame, bool is_broadcast);
  bool send_start_bit_();
  void send_bit_(bool bit_value);
  bool send_high_and_test_();
  void set_pin_input_high();
  void set_pin_output_low();

  constexpr static int MAX_FRAMES_QUEUED = 4;
  InternalGPIOPin *pin_;
  ISRInternalGPIOPin isr_pin_;
  uint8_t address_;
  uint16_t physical_address_;
  bool promiscuous_mode_;
  bool monitor_mode_;
  std::vector<uint8_t> osd_name_bytes_;
  std::vector<MessageTrigger*> message_triggers_;

  bool last_level_ = true;            // cec line level on last isr call
  uint32_t last_falling_edge_us_ = 0; // timepoint in received message
  uint32_t last_sent_us_ = 0;         // timepoint on end of sent message
  ReceiverState receiver_state_;
<<<<<<< HEAD
  uint8_t recv_bit_counter_;
  uint8_t recv_byte_buffer_;
  Frame recv_frame_buffer_;
  std::queue<Frame> recv_queue_;
  bool recv_ack_queued_;
=======
  uint8_t recv_bit_counter_ = 0;
  uint8_t recv_byte_buffer_ = 0;
  Frame *frame_receive_ = nullptr;
  FrameRingBuffer<MAX_FRAMES_QUEUED> frames_queue_;
  bool recv_ack_queued_ = false;
>>>>>>> 74045846
  Mutex send_mutex_;
};

class MessageTrigger : public Trigger<uint8_t, uint8_t, std::vector<uint8_t>> {
  friend class HDMICEC;

public:
  explicit MessageTrigger(HDMICEC *parent) { parent->add_message_trigger(this); };
  void set_source(uint8_t source) { source_ = source; };
  void set_destination(uint8_t destination) { destination_ = destination; };
  void set_opcode(uint8_t opcode) { opcode_ = opcode; };
  void set_data(const std::vector<uint8_t> &data) { data_ = data; };

protected:
  optional<uint8_t> source_;
  optional<uint8_t> destination_;
  optional<uint8_t> opcode_;
  optional<std::vector<uint8_t>> data_;
};

template<typename... Ts> class SendAction : public Action<Ts...> {
public:
  SendAction(HDMICEC *parent) : parent_(parent) {}
  TEMPLATABLE_VALUE(uint8_t, source)
  TEMPLATABLE_VALUE(uint8_t, destination)
  TEMPLATABLE_VALUE(std::vector<uint8_t>, data)

  void play(Ts... x) override {
    auto source_address = source_.has_value() ? source_.value(x...) : parent_->address();
    auto destination_address = destination_.value(x...);
    auto data = data_.value(x...);
    parent_->send(source_address, destination_address, data);
  }

protected:
  HDMICEC *parent_;
};

}
}<|MERGE_RESOLUTION|>--- conflicted
+++ resolved
@@ -11,7 +11,6 @@
 namespace esphome {
 namespace hdmi_cec {
 
-<<<<<<< HEAD
 class Frame : public std::vector<uint8_t> {
  public:
   Frame() = default;
@@ -23,11 +22,6 @@
   std::string to_string() const;
   constexpr static int MAX_LENGTH = 16;  // from HDMI CEC standard 1.4
 };
-=======
-using Frame = std::vector<uint8_t>;
-constexpr static int MAX_FRAME_SIZE = 16;  // according to hdmi cec standard
-std::string bytes_to_string(const Frame *bytes);
->>>>>>> 74045846
 
 enum class ReceiverState : uint8_t {
   Idle = 0,
@@ -61,7 +55,7 @@
   , store_{} {
     for (auto& t : store_) {
       t = new Frame;
-      t->reserve(MAX_FRAME_SIZE);
+      t->reserve(Frame::MAX_LENGTH);
     }
   }
   ~FrameRingBuffer() {
@@ -137,19 +131,11 @@
   uint32_t last_falling_edge_us_ = 0; // timepoint in received message
   uint32_t last_sent_us_ = 0;         // timepoint on end of sent message
   ReceiverState receiver_state_;
-<<<<<<< HEAD
-  uint8_t recv_bit_counter_;
-  uint8_t recv_byte_buffer_;
-  Frame recv_frame_buffer_;
-  std::queue<Frame> recv_queue_;
-  bool recv_ack_queued_;
-=======
   uint8_t recv_bit_counter_ = 0;
   uint8_t recv_byte_buffer_ = 0;
   Frame *frame_receive_ = nullptr;
   FrameRingBuffer<MAX_FRAMES_QUEUED> frames_queue_;
   bool recv_ack_queued_ = false;
->>>>>>> 74045846
   Mutex send_mutex_;
 };
 
